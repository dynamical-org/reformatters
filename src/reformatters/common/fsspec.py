import time
from typing import Any

import fsspec  # type: ignore
import zarr


def fsspec_apply(
    fs: fsspec.AbstractFileSystem,
    method: str,
    *args: object,
    max_attempts: int = 6,
    **kwargs: object,
) -> Any:
    """
    Apply a method to the filesystem with retry logic.

    This function handles both sync and async filesystems. The fsspec local filesystem is sync,
    but the fsspec store from zarr.storage.FsspecStore is async, so we need to handle both cases.
    (The AsyncFileSystem wrapper on LocalFilesystem raises NotImplementedError when _put is called
    so we can't just use that.)

    Args:
        fs: The filesystem to apply the method to
        method: Name of the method to call on the filesystem
        *args: Arguments to pass to the method
<<<<<<< HEAD
        max_attempts: Maximum number of attempts to make
=======
        max_attempts: Maximum number of time to try to complete the operation
>>>>>>> 89b62931
        **kwargs: Keyword arguments to pass to the method
    """
    for attempt in range(max_attempts):
        try:
            if hasattr(fs, f"_{method}"):
                # Zarr's FsspecStore creates async fsspec filesystems, so use their sync method
                return zarr.core.sync.sync(
                    getattr(fs, f"_{method}")(*args, **kwargs), timeout=120
                )
            else:
                return getattr(fs, method)(*args, **kwargs)
        except Exception:
            if attempt == max_attempts - 1:  # Last attempt failed
                raise
            time.sleep(attempt)
            continue<|MERGE_RESOLUTION|>--- conflicted
+++ resolved
@@ -24,11 +24,7 @@
         fs: The filesystem to apply the method to
         method: Name of the method to call on the filesystem
         *args: Arguments to pass to the method
-<<<<<<< HEAD
-        max_attempts: Maximum number of attempts to make
-=======
         max_attempts: Maximum number of time to try to complete the operation
->>>>>>> 89b62931
         **kwargs: Keyword arguments to pass to the method
     """
     for attempt in range(max_attempts):
