--- conflicted
+++ resolved
@@ -249,11 +249,7 @@
             # No data was processed, trim the template to stop before this job's region
             # This is using isel's exclusive slice end behavior
             return self.template_ds.isel(
-<<<<<<< HEAD
-                {self.append_dim: slice(None, max(1, self.region.start))}
-=======
                 {self.append_dim: slice(None, self.region.start)}
->>>>>>> 89b62931
             )
         else:
             return self.template_ds.sel(
