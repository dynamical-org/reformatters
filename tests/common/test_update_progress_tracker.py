import json
from pathlib import Path

import zarr

from reformatters.common.update_progress_tracker import UpdateProgressTracker
from reformatters.common.zarr import get_zarr_store


def test_update_progress_tracker_close_with_local_store(tmp_path: Path) -> None:
    """Test UpdateProgressTracker loads existing progress with LocalStore (sync filesystem)"""
<<<<<<< HEAD
    store = get_zarr_store("test", "test-version")
=======
    monkeypatch.setattr(common_zarr_module, "_LOCAL_ZARR_STORE_BASE_PATH", tmp_path)
    store = get_zarr_store("fake-prod-path", "test", "dev")
>>>>>>> c6afa406
    assert not store.fs.async_impl

    # Create an existing progress file
    progress_file = (
        tmp_path
        / "test"
        / Path(store.path).name
        / "_internal_update_progress_test-job_0.json"
    )
    progress_file.parent.mkdir(parents=True, exist_ok=True)
    progress_file.write_text(json.dumps({"processed_variables": ["existing_var"]}))

    tracker = UpdateProgressTracker(store, "test-job", 0)
    tracker.close()

    assert not progress_file.exists()


def test_update_progress_tracker_close_with_async_store(tmp_path: Path) -> None:
    """Test UpdateProgressTracker loads existing progress with FsspecStore (async filesystem)"""
<<<<<<< HEAD
    store = get_zarr_store("test", "test-version")
=======
    monkeypatch.setattr(common_zarr_module, "_LOCAL_ZARR_STORE_BASE_PATH", tmp_path)
    store = get_zarr_store("fake-prod-path", "test", "dev")
>>>>>>> c6afa406
    store = zarr.storage.FsspecStore.from_url(store.path)
    assert store.fs.async_impl

    # Create an existing progress file
    progress_file = (
        tmp_path
        / "test"
        / Path(store.path).name
        / "_internal_update_progress_test-job_0.json"
    )
    progress_file.parent.mkdir(parents=True, exist_ok=True)
    progress_file.write_text(json.dumps({"processed_variables": ["existing_var"]}))

    tracker = UpdateProgressTracker(store, "test-job", 0)
    tracker.close()

    assert not progress_file.exists()<|MERGE_RESOLUTION|>--- conflicted
+++ resolved
@@ -9,12 +9,7 @@
 
 def test_update_progress_tracker_close_with_local_store(tmp_path: Path) -> None:
     """Test UpdateProgressTracker loads existing progress with LocalStore (sync filesystem)"""
-<<<<<<< HEAD
-    store = get_zarr_store("test", "test-version")
-=======
-    monkeypatch.setattr(common_zarr_module, "_LOCAL_ZARR_STORE_BASE_PATH", tmp_path)
     store = get_zarr_store("fake-prod-path", "test", "dev")
->>>>>>> c6afa406
     assert not store.fs.async_impl
 
     # Create an existing progress file
@@ -35,12 +30,7 @@
 
 def test_update_progress_tracker_close_with_async_store(tmp_path: Path) -> None:
     """Test UpdateProgressTracker loads existing progress with FsspecStore (async filesystem)"""
-<<<<<<< HEAD
-    store = get_zarr_store("test", "test-version")
-=======
-    monkeypatch.setattr(common_zarr_module, "_LOCAL_ZARR_STORE_BASE_PATH", tmp_path)
     store = get_zarr_store("fake-prod-path", "test", "dev")
->>>>>>> c6afa406
     store = zarr.storage.FsspecStore.from_url(store.path)
     assert store.fs.async_impl
 
