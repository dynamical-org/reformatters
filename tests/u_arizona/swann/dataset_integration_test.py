--- conflicted
+++ resolved
@@ -6,30 +6,18 @@
 import xarray as xr
 from _pytest.monkeypatch import MonkeyPatch
 
-<<<<<<< HEAD
-=======
-from reformatters.common import zarr as common_zarr_module
 from reformatters.common.dynamical_dataset import DynamicalDatasetStorageConfig
->>>>>>> c6afa406
 from reformatters.u_arizona.swann import SWANNDataset
 from reformatters.u_arizona.swann.region_job import SWANNRegionJob, SWANNSourceFileCoord
 
 pytestmark = pytest.mark.slow
 
 
-<<<<<<< HEAD
-=======
 noop_storage_config = DynamicalDatasetStorageConfig(
     base_path="noop",
 )
 
 
-@pytest.fixture(autouse=True)
-def set_test_final_store(monkeypatch: MonkeyPatch, tmp_path: Path) -> None:
-    monkeypatch.setattr(common_zarr_module, "_LOCAL_ZARR_STORE_BASE_PATH", tmp_path)
-
-
->>>>>>> c6afa406
 def test_reformat_local(monkeypatch: MonkeyPatch, tmp_path: Path) -> None:
     dataset = SWANNDataset(storage_config=noop_storage_config)
     # Dataset starts at 1981-10-01
